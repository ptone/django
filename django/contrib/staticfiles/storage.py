--- conflicted
+++ resolved
@@ -296,13 +296,9 @@
         Returns a static file storage if available in the given app.
         """
         # app is the actual app module
-<<<<<<< HEAD
-        location = os.path.join(app._meta.path, self.source_dir)
-=======
         mod = import_module(app)
         mod_path = os.path.dirname(upath(mod.__file__))
-        location = os.path.join(mod_path, self.source_dir)
->>>>>>> d407164c
+        location = os.path.join(app._meta.path, self.source_dir)
         super(AppStaticStorage, self).__init__(location, *args, **kwargs)
 
 
