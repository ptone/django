--- conflicted
+++ resolved
@@ -6,13 +6,10 @@
 from django.core.management import call_command
 from django.test import TestCase
 from django.utils.six import StringIO
-<<<<<<< HEAD
 from django.utils.unittest import skipUnless
 from django.contrib.auth.models import User, AnonymousUser
 from django.core.management import call_command
 from StringIO import StringIO
-=======
->>>>>>> a56bab63
 
 
 class BasicTestCase(TestCase):
@@ -70,9 +67,6 @@
         super = User.objects.create_superuser('super', 'super@example.com', 'super')
         self.assertTrue(super.is_superuser)
         self.assertTrue(super.is_active)
-<<<<<<< HEAD
-        self.assertTrue(super.is_staff)
-=======
         self.assertTrue(super.is_staff)
 
     def test_createsuperuser_management_command(self):
@@ -152,5 +146,4 @@
 
         # If we were successful, a user should have been created
         u = User.objects.get(username="nolocale@somewhere.org")
-        self.assertEqual(u.email, 'nolocale@somewhere.org')
->>>>>>> a56bab63
+        self.assertEqual(u.email, 'nolocale@somewhere.org')