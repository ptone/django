"""
Management utility to create superusers.
"""

import getpass
import sys
from optparse import make_option

from django.apps import app_cache
from django.contrib.auth.management import get_default_username
from django.core import exceptions
from django.core.management.base import BaseCommand, CommandError
from django.db import DEFAULT_DB_ALIAS
<<<<<<< HEAD
from django.utils.text import capfirst
=======
from django.utils.six.moves import input
from django.utils.translation import ugettext as _

RE_VALID_USERNAME = re.compile('[\w.@+-]+$')

EMAIL_RE = re.compile(
    r"(^[-!#$%&'*+/=?^_`{}|~0-9A-Z]+(\.[-!#$%&'*+/=?^_`{}|~0-9A-Z]+)*"  # dot-atom
    r'|^"([\001-\010\013\014\016-\037!#-\[\]-\177]|\\[\001-\011\013\014\016-\177])*"' # quoted-string
    r')@(?:[A-Z0-9-]+\.)+[A-Z]{2,6}$', re.IGNORECASE)  # domain


def is_valid_email(value):
    if not EMAIL_RE.search(value):
        raise exceptions.ValidationError(_('Enter a valid e-mail address.'))
>>>>>>> a56bab63


class Command(BaseCommand):
    option_list = BaseCommand.option_list + (
        make_option('--username', dest='username', default=None,
            help='Specifies the username for the superuser.'),
        make_option('--noinput', action='store_false', dest='interactive', default=True,
            help=('Tells Django to NOT prompt the user for input of any kind. '
                  'You must use --username with --noinput, along with an option for '
                  'any other required field. Superusers created with --noinput will '
                  ' not be able to log in until they\'re given a valid password.')),
        make_option('--database', action='store', dest='database',
            default=DEFAULT_DB_ALIAS, help='Specifies the database to use. Default is "default".'),
    ) + tuple(
        make_option('--%s' % field, dest=field, default=None,
            help='Specifies the %s for the superuser.' % field)
        for field in getattr(app_cache.apps.auth.get_user_model(), 'REQUIRED_FIELDS', ['email'])
    )

    help = 'Used to create a superuser.'

    def handle(self, *args, **options):
        username = options.get('username', None)
        interactive = options.get('interactive')
        verbosity = int(options.get('verbosity', 1))
        database = options.get('database')

        UserModel = app_cache.apps.auth.get_user_model()

        username_field = UserModel._meta.get_field(getattr(UserModel, 'USERNAME_FIELD', 'username'))
        other_fields = getattr(UserModel, 'REQUIRED_FIELDS', ['email'])

        # If not provided, create the user with an unusable password
        password = None
        other_data = {}

        # Do quick and dirty validation if --noinput
        if not interactive:
            try:
                if not username:
                    raise CommandError("You must use --username with --noinput.")
                username = username_field.clean(username, None)

                for field_name in other_fields:
                    if options.get(field_name):
                        field = UserModel._meta.get_field(field_name)
                        other_data[field_name] = field.clean(options[field_name], None)
                    else:
                        raise CommandError("You must use --%s with --noinput." % field_name)
            except exceptions.ValidationError, e:
                raise CommandError('; '.join(e.messages))

        else:
            # Prompt for username/password, and any other required fields.
            # Enclose this whole thing in a try/except to trap for a
            # keyboard interrupt and exit gracefully.
            default_username = get_default_username()
            try:

                # Get a username
                while username is None:
                    username_field = UserModel._meta.get_field(getattr(UserModel, 'USERNAME_FIELD', 'username'))
                    if not username:
                        input_msg = capfirst(username_field.verbose_name)
                        if default_username:
                            input_msg += ' (leave blank to use %r)' % default_username
<<<<<<< HEAD
                        raw_value = raw_input(input_msg + ': ')
                    if default_username and raw_value == '':
=======
                        username = input(input_msg + ': ')
                    if default_username and username == '':
>>>>>>> a56bab63
                        username = default_username
                    try:
                        username = username_field.clean(raw_value, None)
                    except exceptions.ValidationError, e:
                        self.stderr.write("Error: %s" % '; '.join(e.messages))
                        username = None
                        continue
                    try:
                        UserModel.objects.using(database).get(**{
                                getattr(UserModel, 'USERNAME_FIELD', 'username'): username
                            })
                    except UserModel.DoesNotExist:
                        pass
                    else:
                        self.stderr.write("Error: That username is already taken.")
                        username = None

<<<<<<< HEAD
                for field_name in other_fields:
                    field = UserModel._meta.get_field(field_name)
                    other_data[field_name] = None
                    while other_data[field_name] is None:
                        raw_value = raw_input(capfirst(field.verbose_name + ': '))
                        try:
                            other_data[field_name] = field.clean(raw_value, None)
                        except exceptions.ValidationError, e:
                            self.stderr.write("Error: %s" % '; '.join(e.messages))
                            other_data[field_name] = None
=======
                # Get an email
                while 1:
                    if not email:
                        email = input('E-mail address: ')
                    try:
                        is_valid_email(email)
                    except exceptions.ValidationError:
                        self.stderr.write("Error: That e-mail address is invalid.")
                        email = None
                    else:
                        break
>>>>>>> a56bab63

                # Get a password
                while password is None:
                    if not password:
                        password = getpass.getpass()
                        password2 = getpass.getpass('Password (again): ')
                        if password != password2:
                            self.stderr.write("Error: Your passwords didn't match.")
                            password = None
                            continue
                    if password.strip() == '':
                        self.stderr.write("Error: Blank passwords aren't allowed.")
                        password = None
                        continue

            except KeyboardInterrupt:
                self.stderr.write("\nOperation cancelled.")
                sys.exit(1)

        UserModel.objects.db_manager(database).create_superuser(username=username, password=password, **other_data)
        if verbosity >= 1:
            self.stdout.write("Superuser created successfully.")<|MERGE_RESOLUTION|>--- conflicted
+++ resolved
@@ -11,9 +11,7 @@
 from django.core import exceptions
 from django.core.management.base import BaseCommand, CommandError
 from django.db import DEFAULT_DB_ALIAS
-<<<<<<< HEAD
 from django.utils.text import capfirst
-=======
 from django.utils.six.moves import input
 from django.utils.translation import ugettext as _
 
@@ -28,7 +26,6 @@
 def is_valid_email(value):
     if not EMAIL_RE.search(value):
         raise exceptions.ValidationError(_('Enter a valid e-mail address.'))
->>>>>>> a56bab63
 
 
 class Command(BaseCommand):
@@ -95,13 +92,8 @@
                         input_msg = capfirst(username_field.verbose_name)
                         if default_username:
                             input_msg += ' (leave blank to use %r)' % default_username
-<<<<<<< HEAD
-                        raw_value = raw_input(input_msg + ': ')
-                    if default_username and raw_value == '':
-=======
                         username = input(input_msg + ': ')
                     if default_username and username == '':
->>>>>>> a56bab63
                         username = default_username
                     try:
                         username = username_field.clean(raw_value, None)
@@ -119,30 +111,16 @@
                         self.stderr.write("Error: That username is already taken.")
                         username = None
 
-<<<<<<< HEAD
                 for field_name in other_fields:
                     field = UserModel._meta.get_field(field_name)
                     other_data[field_name] = None
                     while other_data[field_name] is None:
-                        raw_value = raw_input(capfirst(field.verbose_name + ': '))
+                        raw_value = input(capfirst(field.verbose_name + ': '))
                         try:
                             other_data[field_name] = field.clean(raw_value, None)
                         except exceptions.ValidationError, e:
                             self.stderr.write("Error: %s" % '; '.join(e.messages))
                             other_data[field_name] = None
-=======
-                # Get an email
-                while 1:
-                    if not email:
-                        email = input('E-mail address: ')
-                    try:
-                        is_valid_email(email)
-                    except exceptions.ValidationError:
-                        self.stderr.write("Error: That e-mail address is invalid.")
-                        email = None
-                    else:
-                        break
->>>>>>> a56bab63
 
                 # Get a password
                 while password is None:
