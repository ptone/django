--- conflicted
+++ resolved
@@ -11,12 +11,9 @@
 from django.contrib.auth import models as auth_app
 from django.core import exceptions
 from django.db.models import get_models, signals
-<<<<<<< HEAD
-=======
 from django.contrib.auth.models import User
 from django.utils import six
 from django.utils.six.moves import input
->>>>>>> a56bab63
 
 
 def _get_permission_codename(action, opts):
