from functools import update_wrapper

from django.apps import app_cache
from django.http import Http404, HttpResponseRedirect
from django.contrib.admin import ModelAdmin, actions
from django.contrib.admin.forms import AdminAuthenticationForm
from django.contrib.auth import REDIRECT_FIELD_NAME
from django.contrib.contenttypes import views as contenttype_views
from django.views.decorators.csrf import csrf_protect
from django.db.models.base import ModelBase
from django.core.exceptions import ImproperlyConfigured
from django.core.urlresolvers import reverse, NoReverseMatch
from django.template.response import TemplateResponse
from django.utils import six
from django.utils.text import capfirst
from django.utils.translation import ugettext as _
from django.views.decorators.cache import never_cache
from django.conf import settings

LOGIN_FORM_KEY = 'this_is_the_login_form'


class AlreadyRegistered(Exception):
    pass


class NotRegistered(Exception):
    pass


class AdminSite(object):
    """
    An AdminSite object encapsulates an instance of the Django admin application, ready
    to be hooked in to your URLconf. Models are registered with the AdminSite using the
    register() method, and the get_urls() method can then be used to access Django view
    functions that present a full admin interface for the collection of registered
    models.
    """
    login_form = None
    index_template = None
    app_index_template = None
    login_template = None
    logout_template = None
    password_change_template = None
    password_change_done_template = None

    def __init__(self, name='admin', app_name='admin'):
        self._registry = {}  # model_class class -> admin_class instance
        self.name = name
        self.app_name = app_name
        self._actions = {'delete_selected': actions.delete_selected}
        self._global_actions = self._actions.copy()

    def register(self, model_or_iterable, admin_class=None, **options):
        """
        Registers the given model(s) with the given admin class.

        The model(s) should be Model classes, not instances.

        If an admin class isn't given, it will use ModelAdmin (the default
        admin options). If keyword arguments are given -- e.g., list_display --
        they'll be applied as options to the admin class.

        If a model is already registered, this will raise AlreadyRegistered.

        If a model is abstract, this will raise ImproperlyConfigured.
        """
        if not admin_class:
            admin_class = ModelAdmin

        # Don't import the humongous validation code unless required
        if admin_class and settings.DEBUG:
            from django.contrib.admin.validation import validate
        else:
            validate = lambda model, adminclass: None

        if isinstance(model_or_iterable, ModelBase):
            model_or_iterable = [model_or_iterable]
        for model in model_or_iterable:
            if model._meta.abstract:
                raise ImproperlyConfigured('The model %s is abstract, so it '
                      'cannot be registered with admin.' % model.__name__)

            if model in self._registry:
                raise AlreadyRegistered('The model %s is already registered' % model.__name__)

            # Ignore the registration if the model has been
            # swapped out.
            if not model._meta.swapped:
                # If we got **options then dynamically construct a subclass of
                # admin_class with those **options.
                if options:
                    # For reasons I don't quite understand, without a __module__
                    # the created class appears to "live" in the wrong place,
                    # which causes issues later on.
                    options['__module__'] = __name__
                    admin_class = type("%sAdmin" % model.__name__, (admin_class,), options)

                # Validate (which might be a no-op)
                validate(admin_class, model)

                # Instantiate the admin class to save in the registry
                self._registry[model] = admin_class(model, self)

    def unregister(self, model_or_iterable):
        """
        Unregisters the given model(s).

        If a model isn't already registered, this will raise NotRegistered.
        """
        if isinstance(model_or_iterable, ModelBase):
            model_or_iterable = [model_or_iterable]
        for model in model_or_iterable:
            if model not in self._registry:
                raise NotRegistered('The model %s is not registered' % model.__name__)
            del self._registry[model]

    def add_action(self, action, name=None):
        """
        Register an action to be available globally.
        """
        name = name or action.__name__
        self._actions[name] = action
        self._global_actions[name] = action

    def disable_action(self, name):
        """
        Disable a globally-registered action. Raises KeyError for invalid names.
        """
        del self._actions[name]

    def get_action(self, name):
        """
        Explicitally get a registered global action wheather it's enabled or
        not. Raises KeyError for invalid names.
        """
        return self._global_actions[name]

    @property
    def actions(self):
        """
        Get all the enabled actions as an iterable of (name, func).
        """
        return six.iteritems(self._actions)

    def has_permission(self, request):
        """
        Returns True if the given HttpRequest has permission to view
        *at least one* page in the admin site.
        """
        return request.user.is_active and request.user.is_staff

    def check_dependencies(self):
        """
        Check that all things needed to run the admin have been correctly installed.

        The default implementation checks that LogEntry, ContentType and the
        auth context processor are installed.
        """
        from django.contrib.admin.models import LogEntry
        from django.contrib.contenttypes.models import ContentType

        if not LogEntry._meta.installed:
            raise ImproperlyConfigured("Put 'django.contrib.admin' in your "
                "INSTALLED_APPS setting in order to use the admin application.")
        if not ContentType._meta.installed:
            raise ImproperlyConfigured("Put 'django.contrib.contenttypes' in "
                "your INSTALLED_APPS setting in order to use the admin application.")
        if not ('django.contrib.auth.context_processors.auth' in settings.TEMPLATE_CONTEXT_PROCESSORS or
            'django.core.context_processors.auth' in settings.TEMPLATE_CONTEXT_PROCESSORS):
            raise ImproperlyConfigured("Put 'django.contrib.auth.context_processors.auth' "
                "in your TEMPLATE_CONTEXT_PROCESSORS setting in order to use the admin application.")

    def admin_view(self, view, cacheable=False):
        """
        Decorator to create an admin view attached to this ``AdminSite``. This
        wraps the view and provides permission checking by calling
        ``self.has_permission``.

        You'll want to use this from within ``AdminSite.get_urls()``:

            class MyAdminSite(AdminSite):

                def get_urls(self):
                    from django.conf.urls import patterns, url

                    urls = super(MyAdminSite, self).get_urls()
                    urls += patterns('',
                        url(r'^my_view/$', self.admin_view(some_view))
                    )
                    return urls

        By default, admin_views are marked non-cacheable using the
        ``never_cache`` decorator. If the view can be safely cached, set
        cacheable=True.
        """
        def inner(request, *args, **kwargs):
            if not self.has_permission(request):
                if request.path == reverse('admin:logout',
                                           current_app=self.name):
                    index_path = reverse('admin:index', current_app=self.name)
                    return HttpResponseRedirect(index_path)
                return self.login(request)
            return view(request, *args, **kwargs)
        if not cacheable:
            inner = never_cache(inner)
        # We add csrf_protect here so this function can be used as a utility
        # function for any view, without having to repeat 'csrf_protect'.
        if not getattr(view, 'csrf_exempt', False):
            inner = csrf_protect(inner)
        return update_wrapper(inner, view)

    def get_urls(self):
        from django.conf.urls import patterns, url, include

        if settings.DEBUG:
            self.check_dependencies()

        def wrap(view, cacheable=False):
            def wrapper(*args, **kwargs):
                return self.admin_view(view, cacheable)(*args, **kwargs)
            return update_wrapper(wrapper, view)

        # Admin-site-wide views.
        urlpatterns = patterns('',
            url(r'^$',
                wrap(self.index),
                name='index'),
            url(r'^logout/$',
                wrap(self.logout),
                name='logout'),
            url(r'^password_change/$',
                wrap(self.password_change, cacheable=True),
                name='password_change'),
            url(r'^password_change/done/$',
                wrap(self.password_change_done, cacheable=True),
                name='password_change_done'),
            url(r'^jsi18n/$',
                wrap(self.i18n_javascript, cacheable=True),
                name='jsi18n'),
            url(r'^r/(?P<content_type_id>\d+)/(?P<object_id>.+)/$',
                wrap(contenttype_views.shortcut),
                name='view_on_site'),
            url(r'^(?P<app_label>\w+)/$',
                wrap(self.app_index),
                name='app_list')
        )

        # Add in each model's views.
        for model, model_admin in six.iteritems(self._registry):
            urlpatterns += patterns('',
                url(r'^%s/%s/' % (model._meta.app_label, model._meta.module_name),
                    include(model_admin.urls))
            )
        return urlpatterns

    @property
    def urls(self):
        return self.get_urls(), self.app_name, self.name

    def password_change(self, request):
        """
        Handles the "change password" task -- both form display and validation.
        """
        from django.contrib.auth.views import password_change
        url = reverse('admin:password_change_done', current_app=self.name)
        defaults = {
            'current_app': self.name,
            'post_change_redirect': url
        }
        if self.password_change_template is not None:
            defaults['template_name'] = self.password_change_template
        return password_change(request, **defaults)

    def password_change_done(self, request, extra_context=None):
        """
        Displays the "success" page after a password change.
        """
        from django.contrib.auth.views import password_change_done
        defaults = {
            'current_app': self.name,
            'extra_context': extra_context or {},
        }
        if self.password_change_done_template is not None:
            defaults['template_name'] = self.password_change_done_template
        return password_change_done(request, **defaults)

    def i18n_javascript(self, request):
        """
        Displays the i18n JavaScript that the Django admin requires.

        This takes into account the USE_I18N setting. If it's set to False, the
        generated JavaScript will be leaner and faster.
        """
        if settings.USE_I18N:
            from django.views.i18n import javascript_catalog
        else:
            from django.views.i18n import null_javascript_catalog as javascript_catalog
        return javascript_catalog(request, packages=['django.conf', 'django.contrib.admin'])

    @never_cache
    def logout(self, request, extra_context=None):
        """
        Logs out the user for the given HttpRequest.

        This should *not* assume the user is already logged in.
        """
        from django.contrib.auth.views import logout
        defaults = {
            'current_app': self.name,
            'extra_context': extra_context or {},
        }
        if self.logout_template is not None:
            defaults['template_name'] = self.logout_template
        return logout(request, **defaults)

    @never_cache
    def login(self, request, extra_context=None):
        """
        Displays the login form for the given HttpRequest.
        """
        from django.contrib.auth.views import login
        context = {
            'title': _('Log in'),
            'app_path': request.get_full_path(),
            REDIRECT_FIELD_NAME: request.get_full_path(),
        }
        context.update(extra_context or {})

        defaults = {
            'extra_context': context,
            'current_app': self.name,
            'authentication_form': self.login_form or AdminAuthenticationForm,
            'template_name': self.login_template or 'admin/login.html',
        }
        return login(request, **defaults)

    @never_cache
    def index(self, request, extra_context=None):
        """
        Displays the main admin index page, which lists all of the installed
        apps that have been registered in this site.
        """
        app_dict = {}
        user = request.user
        for model, model_admin in self._registry.items():
            app_label = model._meta.app_label
            has_module_perms = user.has_module_perms(app_label)

            if has_module_perms:
                perms = model_admin.get_model_perms(request)

                # Check whether user has any perm for this module.
                # If so, add the module to the model_list.
                if True in perms.values():
                    info = (app_label, model._meta.module_name)
                    model_dict = {
                        'name': capfirst(model._meta.verbose_name_plural),
                        'object_name': model._meta.object_name,
                        'perms': perms,
                    }
                    if perms.get('change', False):
                        try:
                            model_dict['admin_url'] = reverse('admin:%s_%s_changelist' % info, current_app=self.name)
                        except NoReverseMatch:
                            pass
                    if perms.get('add', False):
                        try:
                            model_dict['add_url'] = reverse('admin:%s_%s_add' % info, current_app=self.name)
                        except NoReverseMatch:
                            pass
                    if app_label in app_dict:
                        app_dict[app_label]['models'].append(model_dict)
                    else:
                        app_dict[app_label] = {
<<<<<<< HEAD
                            'name': app_cache.get_app_instance(app_label)._meta.verbose_name,
=======
                            'name': app_label.title(),
                            'app_label': app_label,
>>>>>>> d407164c
                            'app_url': reverse('admin:app_list', kwargs={'app_label': app_label}, current_app=self.name),
                            'has_module_perms': has_module_perms,
                            'models': [model_dict],
                        }

        # Sort the apps alphabetically.
        app_list = list(six.itervalues(app_dict))
        app_list.sort(key=lambda x: x['name'])

        # Sort the models alphabetically within each app.
        for app in app_list:
            app['models'].sort(key=lambda x: x['name'])

        context = {
            'title': _('Site administration'),
            'app_list': app_list,
        }
        context.update(extra_context or {})
        return TemplateResponse(request, self.index_template or
                                'admin/index.html', context,
                                current_app=self.name)

    def app_index(self, request, app_label, extra_context=None):
        user = request.user
        has_module_perms = user.has_module_perms(app_label)
        app_dict = {}
        app = app_cache.get_app_instance(app_label)
        for model, model_admin in self._registry.items():
            if app_label == model._meta.app_label:
                if has_module_perms:
                    perms = model_admin.get_model_perms(request)

                    # Check whether user has any perm for this module.
                    # If so, add the module to the model_list.
                    if True in perms.values():
                        info = (app_label, model._meta.module_name)
                        model_dict = {
                            'name': capfirst(model._meta.verbose_name_plural),
                            'object_name': model._meta.object_name,
                            'perms': perms,
                        }
                        if perms.get('change', False):
                            try:
                                model_dict['admin_url'] = reverse('admin:%s_%s_changelist' % info, current_app=self.name)
                            except NoReverseMatch:
                                pass
                        if perms.get('add', False):
                            try:
                                model_dict['add_url'] = reverse('admin:%s_%s_add' % info, current_app=self.name)
                            except NoReverseMatch:
                                pass
                        if app_dict:
                            app_dict['models'].append(model_dict),
                        else:
                            # First time around, now that we know there's
                            # something to display, add in the necessary meta
                            # information.
                            app_dict = {
<<<<<<< HEAD
                                'name': app._meta.verbose_name,
=======
                                'name': app_label.title(),
                                'app_label': app_label,
>>>>>>> d407164c
                                'app_url': '',
                                'has_module_perms': has_module_perms,
                                'models': [model_dict],
                            }
        if not app_dict:
            raise Http404('The requested admin page does not exist.')
        # Sort the models alphabetically within each app.
        app_dict['models'].sort(key=lambda x: x['name'])
        context = {
            'title': _('%s administration') % app._meta.verbose_name,
            'app_list': [app_dict],
        }
        context.update(extra_context or {})

        return TemplateResponse(request, self.app_index_template or [
            'admin/%s/app_index.html' % app_label,
            'admin/app_index.html'
        ], context, current_app=self.name)

# This global object represents the default admin site, for the common case.
# You can instantiate AdminSite in your own code to create a custom admin site.
site = AdminSite()<|MERGE_RESOLUTION|>--- conflicted
+++ resolved
@@ -373,12 +373,8 @@
                         app_dict[app_label]['models'].append(model_dict)
                     else:
                         app_dict[app_label] = {
-<<<<<<< HEAD
                             'name': app_cache.get_app_instance(app_label)._meta.verbose_name,
-=======
-                            'name': app_label.title(),
                             'app_label': app_label,
->>>>>>> d407164c
                             'app_url': reverse('admin:app_list', kwargs={'app_label': app_label}, current_app=self.name),
                             'has_module_perms': has_module_perms,
                             'models': [model_dict],
@@ -437,12 +433,8 @@
                             # something to display, add in the necessary meta
                             # information.
                             app_dict = {
-<<<<<<< HEAD
                                 'name': app._meta.verbose_name,
-=======
-                                'name': app_label.title(),
                                 'app_label': app_label,
->>>>>>> d407164c
                                 'app_url': '',
                                 'has_module_perms': has_module_perms,
                                 'models': [model_dict],
