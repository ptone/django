from django.apps import app_cache
<<<<<<< HEAD
from django.contrib.contenttypes.models import ContentType
from django.db.models import signals
from django.utils.encoding import smart_unicode
=======
from django.db.models import signals
from django.contrib.contenttypes.models import ContentType
from django.utils.encoding import smart_text
from django.utils import six
from django.utils.six.moves import input
>>>>>>> a56bab63

def update_contenttypes(app, created_models, verbosity=2, **kwargs):
    """
    Creates content types for models in the given app, removing any model
    entries that no longer have a matching model class.
    """
    app_cls = app_cache.find_app_by_models_module(app)
    ContentType.objects.clear_cache()
    app_models = app_cache.get_models(app)
    if not app_models:
        return
    # They all have the same app_label, get the first one.
    app_label = app_models[0]._meta.app_label
    app_models = dict(
        (model._meta.object_name.lower(), model)
        for model in app_models
    )
    # Get all the content types
    content_types = dict(
        (ct.model, ct)
        for ct in ContentType.objects.filter(
                app_label=app_cls._meta.label)
    )
    to_remove = [
        ct
        for (model_name, ct) in six.iteritems(content_types)
        if model_name not in app_models
    ]

    cts = ContentType.objects.bulk_create([
        ContentType(
            name=smart_text(model._meta.verbose_name_raw),
            app_label=app_label,
            model=model_name,
        )
        for (model_name, model) in six.iteritems(app_models)
        if model_name not in content_types
    ])
    if verbosity >= 2:
        for ct in cts:
            print("Adding content type '%s | %s'" % (ct.app_label, ct.model))

    # Confirm that the content type is stale before deletion.
    if to_remove:
        if kwargs.get('interactive', False):
            content_type_display = '\n'.join([
                '    %s | %s' % (ct.app_label, ct.model)
                for ct in to_remove
            ])
            ok_to_delete = input("""The following content types are stale and need to be deleted:

%s

Any objects related to these content types by a foreign key will also
be deleted. Are you sure you want to delete these content types?
If you're unsure, answer 'no'.

    Type 'yes' to continue, or 'no' to cancel: """ % content_type_display)
        else:
            ok_to_delete = False

        if ok_to_delete == 'yes':
            for ct in to_remove:
                if verbosity >= 2:
                    print("Deleting stale content type '%s | %s'" % (ct.app_label, ct.model))
                ct.delete()
        else:
            if verbosity >= 2:
                print("Stale content types remain.")

def update_all_contenttypes(verbosity=2, **kwargs):
    for app in app_cache.get_models_modules():
        update_contenttypes(app, None, verbosity, **kwargs)

signals.post_syncdb.connect(update_contenttypes)

if __name__ == "__main__":
    update_all_contenttypes()<|MERGE_RESOLUTION|>--- conflicted
+++ resolved
@@ -1,15 +1,10 @@
 from django.apps import app_cache
-<<<<<<< HEAD
 from django.contrib.contenttypes.models import ContentType
 from django.db.models import signals
 from django.utils.encoding import smart_unicode
-=======
-from django.db.models import signals
-from django.contrib.contenttypes.models import ContentType
 from django.utils.encoding import smart_text
 from django.utils import six
 from django.utils.six.moves import input
->>>>>>> a56bab63
 
 def update_contenttypes(app, created_models, verbosity=2, **kwargs):
     """
