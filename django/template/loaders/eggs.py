--- conflicted
+++ resolved
@@ -30,12 +30,5 @@
                     continue
                 if not six.PY3:
                     resource = resource.decode(settings.FILE_CHARSET)
-<<<<<<< HEAD
                 return (resource, 'egg:%s:%s' % (app.name, pkg_name))
-        raise TemplateDoesNotExist(template_name)
-
-_loader = Loader()
-=======
-                return (resource, 'egg:%s:%s' % (app, pkg_name))
-        raise TemplateDoesNotExist(template_name)
->>>>>>> 18255779
+        raise TemplateDoesNotExist(template_name)