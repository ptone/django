# Wrapper for loading templates from eggs via pkg_resources.resource_string.
<<<<<<< HEAD
=======
from __future__ import unicode_literals
>>>>>>> a56bab63
from django.apps import app_cache

try:
    from pkg_resources import resource_string
except ImportError:
    resource_string = None

from django.conf import settings
from django.template.base import TemplateDoesNotExist
from django.template.loader import BaseLoader
from django.utils import six

class Loader(BaseLoader):
    is_usable = resource_string is not None

    def load_template_source(self, template_name, template_dirs=None):
        """
        Loads templates from Python eggs via pkg_resource.resource_string.

        For every installed app, it tries to get the resource (app, template_name).
        """
        if resource_string is not None:
            pkg_name = 'templates/' + template_name
            for app in app_cache.loaded_apps:
                try:
<<<<<<< HEAD
                    return (resource_string(app._meta.name, pkg_name).decode(settings.FILE_CHARSET), 'egg:%s:%s' % (app._meta.name, pkg_name))
                except Exception, e:
                    pass
=======
                    resource = resource_string(app._meta.name, pkg_name)
                except Exception:
                    continue
                if not six.PY3:
                    resource = resource.decode(settings.FILE_CHARSET)
                return (resource, 'egg:%s:%s' % (app._meta.name, pkg_name))
>>>>>>> a56bab63
        raise TemplateDoesNotExist(template_name)

_loader = Loader()<|MERGE_RESOLUTION|>--- conflicted
+++ resolved
@@ -1,8 +1,5 @@
 # Wrapper for loading templates from eggs via pkg_resources.resource_string.
-<<<<<<< HEAD
-=======
 from __future__ import unicode_literals
->>>>>>> a56bab63
 from django.apps import app_cache
 
 try:
@@ -28,18 +25,12 @@
             pkg_name = 'templates/' + template_name
             for app in app_cache.loaded_apps:
                 try:
-<<<<<<< HEAD
-                    return (resource_string(app._meta.name, pkg_name).decode(settings.FILE_CHARSET), 'egg:%s:%s' % (app._meta.name, pkg_name))
-                except Exception, e:
-                    pass
-=======
                     resource = resource_string(app._meta.name, pkg_name)
                 except Exception:
                     continue
                 if not six.PY3:
                     resource = resource.decode(settings.FILE_CHARSET)
                 return (resource, 'egg:%s:%s' % (app._meta.name, pkg_name))
->>>>>>> a56bab63
         raise TemplateDoesNotExist(template_name)
 
 _loader = Loader()