from __future__ import unicode_literals

import codecs
import os
import re

from django.apps import app_cache
from django.conf import settings
from django.core.management.base import CommandError
from django.db import models
<<<<<<< HEAD

=======
>>>>>>> a56bab63

def sql_create(app, style, connection):
    "Returns a list of the CREATE TABLE SQL statements for the given app."

    if connection.settings_dict['ENGINE'] == 'django.db.backends.dummy':
        # This must be the "dummy" database backend, which means the user
        # hasn't set ENGINE for the database.
        raise CommandError("Django doesn't know which syntax to use for your SQL statements,\n" +
            "because you haven't specified the ENGINE setting for the database.\n" +
            "Edit your settings file and change DATBASES['default']['ENGINE'] to something like\n" +
            "'django.db.backends.postgresql' or 'django.db.backends.mysql'.")

    # Get installed models, so we generate REFERENCES right.
    # We trim models from the current app so that the sqlreset command does not
    # generate invalid SQL (leaving models out of known_models is harmless, so
    # we can be conservative).
    app_models = app_cache.get_models(app, include_auto_created=True)
    final_output = []
    tables = connection.introspection.table_names()
    known_models = set([model for model in connection.introspection.installed_models(tables) if model not in app_models])
    pending_references = {}

    for model in app_models:
        output, references = connection.creation.sql_create_model(model, style, known_models)
        final_output.extend(output)
        for refto, refs in references.items():
            pending_references.setdefault(refto, []).extend(refs)
            if refto in known_models:
                final_output.extend(connection.creation.sql_for_pending_references(refto, style, pending_references))
        final_output.extend(connection.creation.sql_for_pending_references(model, style, pending_references))
        # Keep track of the fact that we've created the table for this model.
        known_models.add(model)

    # Handle references to tables that are from other apps
    # but don't exist physically.
    not_installed_models = set(pending_references.keys())
    if not_installed_models:
        alter_sql = []
        for model in not_installed_models:
            alter_sql.extend(['-- ' + sql for sql in
                connection.creation.sql_for_pending_references(model, style, pending_references)])
        if alter_sql:
            final_output.append('-- The following references should be added but depend on non-existent tables:')
            final_output.extend(alter_sql)

    return final_output


def sql_delete(app, style, connection):
    "Returns a list of the DROP TABLE SQL statements for the given app."

    # This should work even if a connection isn't available
    try:
        cursor = connection.cursor()
    except:
        cursor = None

    # Figure out which tables already exist
    if cursor:
        table_names = connection.introspection.table_names(cursor)
    else:
        table_names = []

    output = []

    # Output DROP TABLE statements for standard application tables.
    to_delete = set()

    references_to_delete = {}
    app_models = app_cache.get_models(app, include_auto_created=True)
    for model in app_models:
        if cursor and connection.introspection.table_name_converter(model._meta.db_table) in table_names:
            # The table exists, so it needs to be dropped
            opts = model._meta
            for f in opts.local_fields:
                if f.rel and f.rel.to not in to_delete:
                    references_to_delete.setdefault(f.rel.to, []).append((model, f))

            to_delete.add(model)

    for model in app_models:
        if connection.introspection.table_name_converter(model._meta.db_table) in table_names:
            output.extend(connection.creation.sql_destroy_model(model, references_to_delete, style))

    # Close database connection explicitly, in case this output is being piped
    # directly into a database client, to avoid locking issues.
    if cursor:
        cursor.close()
        connection.close()

    return output[::-1] # Reverse it, to deal with table dependencies.

def sql_flush(style, connection, only_django=False, reset_sequences=True):
    """
    Returns a list of the SQL statements used to flush the database.

    If only_django is True, then only table names that have associated Django
    models and are in INSTALLED_APPS will be included.
    """
    if only_django:
        tables = connection.introspection.django_table_names(only_existing=True)
    else:
        tables = connection.introspection.table_names()
    seqs = connection.introspection.sequence_list() if reset_sequences else ()
    statements = connection.ops.sql_flush(style, tables, seqs)
    return statements


def sql_custom(app, style, connection):
    "Returns a list of the custom table modifying SQL statements for the given app."
    output = []

    app_models = app_cache.get_models(app)

    for model in app_models:
        output.extend(custom_sql_for_model(model, style, connection))

    return output


def sql_indexes(app, style, connection):
    "Returns a list of the CREATE INDEX SQL statements for all models in the given app."
    output = []
    for model in app_cache.get_models(app):
        output.extend(connection.creation.sql_indexes_for_model(model, style))
    return output


def sql_all(app, style, connection):
    "Returns a list of CREATE TABLE SQL, initial-data inserts, and CREATE INDEX SQL for the given module."
    return sql_create(app, style, connection) + sql_custom(app, style, connection) + sql_indexes(app, style, connection)

def _split_statements(content):
    comment_re = re.compile(r"^((?:'[^']*'|[^'])*?)--.*$")
    statements = []
    statement = ""
    for line in content.split("\n"):
        cleaned_line = comment_re.sub(r"\1", line).strip()
        if not cleaned_line:
            continue
        statement += cleaned_line
        if statement.endswith(";"):
            statements.append(statement)
            statement = ""
    return statements

def custom_sql_for_model(model, style, connection):
    opts = model._meta
    app_dir = os.path.normpath(os.path.join(os.path.dirname(app_cache.get_models_module(model._meta.app_label).__file__), 'sql'))
    output = []

    # Post-creation SQL should come before any initial SQL data is loaded.
    # However, this should not be done for models that are unmanaged or
    # for fields that are part of a parent model (via model inheritance).
    if opts.managed:
        post_sql_fields = [f for f in opts.local_fields if hasattr(f, 'post_create_sql')]
        for f in post_sql_fields:
            output.extend(f.post_create_sql(style, model._meta.db_table))

    # Find custom SQL, if it's available.
    backend_name = connection.settings_dict['ENGINE'].split('.')[-1]
    sql_files = [os.path.join(app_dir, "%s.%s.sql" % (opts.object_name.lower(), backend_name)),
                 os.path.join(app_dir, "%s.sql" % opts.object_name.lower())]
    for sql_file in sql_files:
        if os.path.exists(sql_file):
            with codecs.open(sql_file, 'U', encoding=settings.FILE_CHARSET) as fp:
                # Some backends can't execute more than one SQL statement at a time,
                # so split into separate statements.
                output.extend(_split_statements(fp.read()))
    return output


def emit_post_sync_signal(created_models, verbosity, interactive, db):
    # Emit the post_sync signal for every application.
    for app in app_cache.get_models_modules():
        app_cls = app_cache.find_app_by_models_module(app)
        app_name = app_cls._meta.label
        if verbosity >= 2:
            print("Running post-sync handlers for application %s" % app_name)
        models.signals.post_syncdb.send(sender=app, app=app,
            created_models=created_models, verbosity=verbosity,
            interactive=interactive, db=db)<|MERGE_RESOLUTION|>--- conflicted
+++ resolved
@@ -8,10 +8,7 @@
 from django.conf import settings
 from django.core.management.base import CommandError
 from django.db import models
-<<<<<<< HEAD
 
-=======
->>>>>>> a56bab63
 
 def sql_create(app, style, connection):
     "Returns a list of the CREATE TABLE SQL statements for the given app."
