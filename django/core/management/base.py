"""
Base classes for writing management commands (named commands which can
be executed through ``django-admin.py`` or ``manage.py``).

"""
import os
import sys

from optparse import make_option, OptionParser
import traceback

import django
from django.apps import app_cache
from django.core.exceptions import ImproperlyConfigured
from django.core.management.color import color_style
from django.utils.encoding import force_str
from django.utils.six import StringIO


class CommandError(Exception):
    """
    Exception class indicating a problem while executing a management
    command.

    If this exception is raised during the execution of a management
    command, it will be caught and turned into a nicely-printed error
    message to the appropriate output stream (i.e., stderr); as a
    result, raising this exception (with a sensible description of the
    error) is the preferred way to indicate that something has gone
    wrong in the execution of a command.

    """
    pass


def handle_default_options(options):
    """
    Include any default options that all commands should accept here
    so that ManagementUtility can handle them before searching for
    user commands.

    """
    if options.settings:
        os.environ['DJANGO_SETTINGS_MODULE'] = options.settings
    if options.pythonpath:
        sys.path.insert(0, options.pythonpath)


class OutputWrapper(object):
    """
    Wrapper around stdout/stderr
    """
    def __init__(self, out, style_func=None, ending='\n'):
        self._out = out
        self.style_func = None
        if hasattr(out, 'isatty') and out.isatty():
            self.style_func = style_func
        self.ending = ending

    def __getattr__(self, name):
        return getattr(self._out, name)

    def write(self, msg, style_func=None, ending=None):
        ending = ending is None and self.ending or ending
        if ending and not msg.endswith(ending):
            msg += ending
        style_func = [f for f in (style_func, self.style_func, lambda x:x)
                      if f is not None][0]
        self._out.write(force_str(style_func(msg)))


class BaseCommand(object):
    """
    The base class from which all management commands ultimately
    derive.

    Use this class if you want access to all of the mechanisms which
    parse the command-line arguments and work out what code to call in
    response; if you don't need to change any of that behavior,
    consider using one of the subclasses defined in this file.

    If you are interested in overriding/customizing various aspects of
    the command-parsing and -execution behavior, the normal flow works
    as follows:

    1. ``django-admin.py`` or ``manage.py`` loads the command class
       and calls its ``run_from_argv()`` method.

    2. The ``run_from_argv()`` method calls ``create_parser()`` to get
       an ``OptionParser`` for the arguments, parses them, performs
       any environment changes requested by options like
       ``pythonpath``, and then calls the ``execute()`` method,
       passing the parsed arguments.

    3. The ``execute()`` method attempts to carry out the command by
       calling the ``handle()`` method with the parsed arguments; any
       output produced by ``handle()`` will be printed to standard
       output and, if the command is intended to produce a block of
       SQL statements, will be wrapped in ``BEGIN`` and ``COMMIT``.

    4. If ``handle()`` or ``execute()`` raised any exception (e.g.
       ``CommandError``), ``run_from_argv()`` will  instead print an error
       message to ``stderr``.

    Thus, the ``handle()`` method is typically the starting point for
    subclasses; many built-in commands and command types either place
    all of their logic in ``handle()``, or perform some additional
    parsing work in ``handle()`` and then delegate from it to more
    specialized methods as needed.

    Several attributes affect behavior at various steps along the way:

    ``args``
        A string listing the arguments accepted by the command,
        suitable for use in help messages; e.g., a command which takes
        a list of application names might set this to '<appname
        appname ...>'.

    ``can_import_settings``
        A boolean indicating whether the command needs to be able to
        import Django settings; if ``True``, ``execute()`` will verify
        that this is possible before proceeding. Default value is
        ``True``.

    ``help``
        A short description of the command, which will be printed in
        help messages.

    ``option_list``
        This is the list of ``optparse`` options which will be fed
        into the command's ``OptionParser`` for parsing arguments.

    ``output_transaction``
        A boolean indicating whether the command outputs SQL
        statements; if ``True``, the output will automatically be
        wrapped with ``BEGIN;`` and ``COMMIT;``. Default value is
        ``False``.

    ``requires_model_validation``
        A boolean; if ``True``, validation of installed models will be
        performed prior to executing the command. Default value is
        ``True``. To validate an individual application's models
        rather than all applications' models, call
        ``self.validate(app)`` from ``handle()``, where ``app`` is the
        application's Python module.

    ``leave_locale_alone``
        A boolean indicating whether the locale set in settings should be
        preserved during the execution of the command instead of being
        forcibly set to 'en-us'.

        Default value is ``False``.

        Make sure you know what you are doing if you decide to change the value
        of this option in your custom command if it creates database content
        that is locale-sensitive and such content shouldn't contain any
        translations (like it happens e.g. with django.contrim.auth
        permissions) as making the locale differ from the de facto default
        'en-us' might cause unintended effects.

        This option can't be False when the can_import_settings option is set
        to False too because attempting to set the locale needs access to
        settings. This condition will generate a CommandError.
    """
    # Metadata about this command.
    option_list = (
        make_option('-v', '--verbosity', action='store', dest='verbosity', default='1',
            type='choice', choices=['0', '1', '2', '3'],
            help='Verbosity level; 0=minimal output, 1=normal output, 2=verbose output, 3=very verbose output'),
        make_option('--settings',
            help='The Python path to a settings module, e.g. "myproject.settings.main". If this isn\'t provided, the DJANGO_SETTINGS_MODULE environment variable will be used.'),
        make_option('--pythonpath',
            help='A directory to add to the Python path, e.g. "/home/djangoprojects/myproject".'),
        make_option('--traceback', action='store_true',
            help='Print traceback on exception'),
    )
    help = ''
    args = ''

    # Configuration shortcuts that alter various logic.
    can_import_settings = True
    requires_model_validation = True
    output_transaction = False  # Whether to wrap the output in a "BEGIN; COMMIT;"
    leave_locale_alone = False

    def __init__(self):
        self.style = color_style()

    def get_version(self):
        """
        Return the Django version, which should be correct for all
        built-in Django commands. User-supplied commands should
        override this method.

        """
        return django.get_version()

    def usage(self, subcommand):
        """
        Return a brief description of how to use this command, by
        default from the attribute ``self.help``.

        """
        usage = '%%prog %s [options] %s' % (subcommand, self.args)
        if self.help:
            return '%s\n\n%s' % (usage, self.help)
        else:
            return usage

    def create_parser(self, prog_name, subcommand):
        """
        Create and return the ``OptionParser`` which will be used to
        parse the arguments to this command.

        """
        return OptionParser(prog=prog_name,
                            usage=self.usage(subcommand),
                            version=self.get_version(),
                            option_list=self.option_list)

    def print_help(self, prog_name, subcommand):
        """
        Print the help message for this command, derived from
        ``self.usage()``.

        """
        parser = self.create_parser(prog_name, subcommand)
        parser.print_help()

    def run_from_argv(self, argv):
        """
        Set up any environment changes requested (e.g., Python path
        and Django settings), then run this command. If the
        command raises a ``CommandError``, intercept it and print it sensibly
        to stderr.
        """
        parser = self.create_parser(argv[0], argv[1])
        options, args = parser.parse_args(argv[2:])
        handle_default_options(options)
        try:
            self.execute(*args, **options.__dict__)
        except Exception as e:
            # self.stderr is not guaranteed to be set here
            stderr = getattr(self, 'stderr', OutputWrapper(sys.stderr, self.style.ERROR))
            if options.traceback or not isinstance(e, CommandError):
                stderr.write(traceback.format_exc())
            else:
                stderr.write('%s: %s' % (e.__class__.__name__, e))
            sys.exit(1)

    def execute(self, *args, **options):
        """
        Try to execute this command, performing model validation if
        needed (as controlled by the attribute
        ``self.requires_model_validation``, except if force-skipped).
        """
        self.stdout = OutputWrapper(options.get('stdout', sys.stdout))
        self.stderr = OutputWrapper(options.get('stderr', sys.stderr), self.style.ERROR)

        if self.can_import_settings:
<<<<<<< HEAD
            # populate the app_cache early
            app_cache._populate()

=======
            from django.conf import settings

        saved_locale = None
        if not self.leave_locale_alone:
            # Only mess with locales if we can assume we have a working
            # settings file, because django.utils.translation requires settings
            # (The final saying about whether the i18n machinery is active will be
            # found in the value of the USE_I18N setting)
            if not self.can_import_settings:
                raise CommandError("Incompatible values of 'leave_locale_alone' "
                                   "(%s) and 'can_import_settings' (%s) command "
                                   "options." % (self.leave_locale_alone,
                                                 self.can_import_settings))
            # Switch to US English, because django-admin.py creates database
            # content like permissions, and those shouldn't contain any
            # translations.
>>>>>>> 18255779
            from django.utils import translation
            saved_locale = translation.get_language()
            translation.activate('en-us')

        try:
            if self.requires_model_validation and not options.get('skip_validation'):
                self.validate()
            output = self.handle(*args, **options)
            if output:
                if self.output_transaction:
                    # This needs to be imported here, because it relies on
                    # settings.
                    from django.db import connections, DEFAULT_DB_ALIAS
                    connection = connections[options.get('database', DEFAULT_DB_ALIAS)]
                    if connection.ops.start_transaction_sql():
                        self.stdout.write(self.style.SQL_KEYWORD(connection.ops.start_transaction_sql()))
                self.stdout.write(output)
                if self.output_transaction:
                    self.stdout.write('\n' + self.style.SQL_KEYWORD("COMMIT;"))
        finally:
            if saved_locale is not None:
                translation.activate(saved_locale)

    def validate(self, app=None, display_num_errors=False):
        """
        Validates the given app, raising CommandError for any errors.

        If app is None, then this will validate all installed apps.

        """
        from django.core.management.validation import get_validation_errors
        s = StringIO()
        num_errors = get_validation_errors(s, app)
        if num_errors:
            s.seek(0)
            error_text = s.read()
            raise CommandError("One or more models did not validate:\n%s" % error_text)
        if display_num_errors:
            self.stdout.write("%s error%s found" % (num_errors, num_errors != 1 and 's' or ''))

    def handle(self, *args, **options):
        """
        The actual logic of the command. Subclasses must implement
        this method.

        """
        raise NotImplementedError()


class AppCommand(BaseCommand):
    """
    A management command which takes one or more installed application
    names as arguments, and does something with each of them.

    Rather than implementing ``handle()``, subclasses must implement
    ``handle_app()``, which will be called once for each application.

    """
    args = '<appname appname ...>'

    def handle(self, *app_labels, **options):
        from django.db import models
        if not app_labels:
            raise CommandError('Enter at least one appname.')
        try:
            app_list = [app_cache.get_models_module(app_label) for app_label in app_labels]
        except (ImproperlyConfigured, ImportError) as e:
            raise CommandError("%s. Are you sure your INSTALLED_APPS setting is correct?" % e)
        output = []
        for app in app_list:
            app_output = self.handle_app(app, **options)
            if app_output:
                output.append(app_output)
        return '\n'.join(output)

    def handle_app(self, app, **options):
        """
        Perform the command's actions for ``app``, which will be the
        Python module corresponding to an application name given on
        the command line.

        """
        raise NotImplementedError()


class LabelCommand(BaseCommand):
    """
    A management command which takes one or more arbitrary arguments
    (labels) on the command line, and does something with each of
    them.

    Rather than implementing ``handle()``, subclasses must implement
    ``handle_label()``, which will be called once for each label.

    If the arguments should be names of installed applications, use
    ``AppCommand`` instead.

    """
    args = '<label label ...>'
    label = 'label'

    def handle(self, *labels, **options):
        if not labels:
            raise CommandError('Enter at least one %s.' % self.label)

        output = []
        for label in labels:
            label_output = self.handle_label(label, **options)
            if label_output:
                output.append(label_output)
        return '\n'.join(output)

    def handle_label(self, label, **options):
        """
        Perform the command's actions for ``label``, which will be the
        string as given on the command line.

        """
        raise NotImplementedError()


class NoArgsCommand(BaseCommand):
    """
    A command which takes no arguments on the command line.

    Rather than implementing ``handle()``, subclasses must implement
    ``handle_noargs()``; ``handle()`` itself is overridden to ensure
    no arguments are passed to the command.

    Attempting to pass arguments will raise ``CommandError``.

    """
    args = ''

    def handle(self, *args, **options):
        if args:
            raise CommandError("Command doesn't accept any arguments")
        return self.handle_noargs(**options)

    def handle_noargs(self, **options):
        """
        Perform this command's actions.

        """
        raise NotImplementedError()<|MERGE_RESOLUTION|>--- conflicted
+++ resolved
@@ -258,11 +258,9 @@
         self.stderr = OutputWrapper(options.get('stderr', sys.stderr), self.style.ERROR)
 
         if self.can_import_settings:
-<<<<<<< HEAD
             # populate the app_cache early
             app_cache._populate()
 
-=======
             from django.conf import settings
 
         saved_locale = None
@@ -279,7 +277,6 @@
             # Switch to US English, because django-admin.py creates database
             # content like permissions, and those shouldn't contain any
             # translations.
->>>>>>> 18255779
             from django.utils import translation
             saved_locale = translation.get_language()
             translation.activate('en-us')
