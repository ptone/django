"""Translation helper functions."""
from __future__ import unicode_literals

import locale
import os
import re
import sys
import gettext as gettext_module
from threading import local

from django.apps import app_cache
from django.utils.importlib import import_module
from django.utils.encoding import force_str, force_text
from django.utils._os import upath
from django.utils.safestring import mark_safe, SafeData
from django.utils import six
from django.utils.six import StringIO


# Translations are cached in a dictionary for every language+app tuple.
# The active translations are stored by threadid to make them thread local.
_translations = {}
_active = local()

# The default translation is based on the settings file.
_default = None

# This is a cache for normalized accept-header languages to prevent multiple
# file lookups when checking the same locale on repeated requests.
_accepted = {}

# magic gettext number to separate context from message
CONTEXT_SEPARATOR = "\x04"

# Format of Accept-Language header values. From RFC 2616, section 14.4 and 3.9
# and RFC 3066, section 2.1
accept_language_re = re.compile(r'''
        ([A-Za-z]{1,8}(?:-[A-Za-z0-9]{1,8})*|\*)      # "en", "en-au", "x-y-z", "es-419", "*"
        (?:\s*;\s*q=(0(?:\.\d{,3})?|1(?:.0{,3})?))?   # Optional "q=1.00", "q=0.8"
        (?:\s*,\s*|$)                                 # Multiple accepts per header.
        ''', re.VERBOSE)

language_code_prefix_re = re.compile(r'^/([\w-]+)(/|$)')

def to_locale(language, to_lower=False):
    """
    Turns a language name (en-us) into a locale name (en_US). If 'to_lower' is
    True, the last component is lower-cased (en_us).
    """
    p = language.find('-')
    if p >= 0:
        if to_lower:
            return language[:p].lower()+'_'+language[p+1:].lower()
        else:
            # Get correct locale for sr-latn
            if len(language[p+1:]) > 2:
                return language[:p].lower()+'_'+language[p+1].upper()+language[p+2:].lower()
            return language[:p].lower()+'_'+language[p+1:].upper()
    else:
        return language.lower()

def to_language(locale):
    """Turns a locale name (en_US) into a language name (en-us)."""
    p = locale.find('_')
    if p >= 0:
        return locale[:p].lower()+'-'+locale[p+1:].lower()
    else:
        return locale.lower()

class DjangoTranslation(gettext_module.GNUTranslations):
    """
    This class sets up the GNUTranslations context with regard to output
    charset.
    """
    def __init__(self, *args, **kw):
        gettext_module.GNUTranslations.__init__(self, *args, **kw)
        self.set_output_charset('utf-8')
        self.django_output_charset = 'utf-8'
        self.__language = '??'

    def merge(self, other):
        self._catalog.update(other._catalog)

    def set_language(self, language):
        self.__language = language
        self.__to_language = to_language(language)

    def language(self):
        return self.__language

    def to_language(self):
        return self.__to_language

    def __repr__(self):
        return "<DjangoTranslation lang:%s>" % self.__language

def translation(language):
    """
    Returns a translation object.

    This translation object will be constructed out of multiple GNUTranslations
    objects by merging their catalogs. It will construct a object for the
    requested language and add a fallback to the default language, if it's
    different from the requested language.
    """
    global _translations

    t = _translations.get(language, None)
    if t is not None:
        return t

    from django.conf import settings

    globalpath = os.path.join(os.path.dirname(upath(sys.modules[settings.__module__].__file__)), 'locale')

    def _fetch(lang, fallback=None):

        global _translations

        res = _translations.get(lang, None)
        if res is not None:
            return res

        loc = to_locale(lang)

        def _translation(path):
            try:
                t = gettext_module.translation('django', path, [loc], DjangoTranslation)
                t.set_language(lang)
                return t
            except IOError:
                return None

        res = _translation(globalpath)

        # We want to ensure that, for example,  "en-gb" and "en-us" don't share
        # the same translation object (thus, merging en-us with a local update
        # doesn't affect en-gb), even though they will both use the core "en"
        # translation. So we have to subvert Python's internal gettext caching.
        base_lang = lambda x: x.split('-', 1)[0]
        if base_lang(lang) in [base_lang(trans) for trans in _translations]:
            res._info = res._info.copy()
            res._catalog = res._catalog.copy()

        def _merge(path):
            t = _translation(path)
            if t is not None:
                if res is None:
                    return t
                else:
                    res.merge(t)
            return res

<<<<<<< HEAD
        for app in reversed(app_cache.loaded_apps):
            apppath = os.path.join(str(app._meta.path), 'locale')
=======
        for appname in reversed(settings.INSTALLED_APPS):
            app = import_module(appname)
            apppath = os.path.join(os.path.dirname(upath(app.__file__)), 'locale')
>>>>>>> d407164c

            if os.path.isdir(apppath):
                res = _merge(apppath)

        for localepath in reversed(settings.LOCALE_PATHS):
            if os.path.isdir(localepath):
                res = _merge(localepath)

        if res is None:
            if fallback is not None:
                res = fallback
            else:
                return gettext_module.NullTranslations()
        _translations[lang] = res
        return res

    default_translation = _fetch(settings.LANGUAGE_CODE)
    current_translation = _fetch(language, fallback=default_translation)

    return current_translation

def activate(language):
    """
    Fetches the translation object for a given tuple of application name and
    language and installs it as the current translation object for the current
    thread.
    """
    _active.value = translation(language)

def deactivate():
    """
    Deinstalls the currently active translation object so that further _ calls
    will resolve against the default translation object, again.
    """
    if hasattr(_active, "value"):
        del _active.value

def deactivate_all():
    """
    Makes the active translation object a NullTranslations() instance. This is
    useful when we want delayed translations to appear as the original string
    for some reason.
    """
    _active.value = gettext_module.NullTranslations()

def get_language():
    """Returns the currently selected language."""
    t = getattr(_active, "value", None)
    if t is not None:
        try:
            return t.to_language()
        except AttributeError:
            pass
    # If we don't have a real translation object, assume it's the default language.
    from django.conf import settings
    return settings.LANGUAGE_CODE

def get_language_bidi():
    """
    Returns selected language's BiDi layout.

    * False = left-to-right layout
    * True = right-to-left layout
    """
    from django.conf import settings

    base_lang = get_language().split('-')[0]
    return base_lang in settings.LANGUAGES_BIDI

def catalog():
    """
    Returns the current active catalog for further processing.
    This can be used if you need to modify the catalog or want to access the
    whole message catalog instead of just translating one string.
    """
    global _default

    t = getattr(_active, "value", None)
    if t is not None:
        return t
    if _default is None:
        from django.conf import settings
        _default = translation(settings.LANGUAGE_CODE)
    return _default

def do_translate(message, translation_function):
    """
    Translates 'message' using the given 'translation_function' name -- which
    will be either gettext or ugettext. It uses the current thread to find the
    translation object to use. If no current translation is activated, the
    message will be run through the default translation object.
    """
    global _default

    # str() is allowing a bytestring message to remain bytestring on Python 2
    eol_message = message.replace(str('\r\n'), str('\n')).replace(str('\r'), str('\n'))
    t = getattr(_active, "value", None)
    if t is not None:
        result = getattr(t, translation_function)(eol_message)
    else:
        if _default is None:
            from django.conf import settings
            _default = translation(settings.LANGUAGE_CODE)
        result = getattr(_default, translation_function)(eol_message)
    if isinstance(message, SafeData):
        return mark_safe(result)
    return result

def gettext(message):
    """
    Returns a string of the translation of the message.

    Returns a string on Python 3 and an UTF-8-encoded bytestring on Python 2.
    """
    return do_translate(message, 'gettext')

if six.PY3:
    ugettext = gettext
else:
    def ugettext(message):
        return do_translate(message, 'ugettext')

def pgettext(context, message):
    msg_with_ctxt = "%s%s%s" % (context, CONTEXT_SEPARATOR, message)
    result = ugettext(msg_with_ctxt)
    if CONTEXT_SEPARATOR in result:
        # Translation not found
        result = message
    return result

def gettext_noop(message):
    """
    Marks strings for translation but doesn't translate them now. This can be
    used to store strings in global variables that should stay in the base
    language (because they might be used externally) and will be translated
    later.
    """
    return message

def do_ntranslate(singular, plural, number, translation_function):
    global _default

    t = getattr(_active, "value", None)
    if t is not None:
        return getattr(t, translation_function)(singular, plural, number)
    if _default is None:
        from django.conf import settings
        _default = translation(settings.LANGUAGE_CODE)
    return getattr(_default, translation_function)(singular, plural, number)

def ngettext(singular, plural, number):
    """
    Returns a string of the translation of either the singular or plural,
    based on the number.

    Returns a string on Python 3 and an UTF-8-encoded bytestring on Python 2.
    """
    return do_ntranslate(singular, plural, number, 'ngettext')

if six.PY3:
    ungettext = ngettext
else:
    def ungettext(singular, plural, number):
        """
        Returns a unicode strings of the translation of either the singular or
        plural, based on the number.
        """
        return do_ntranslate(singular, plural, number, 'ungettext')

def npgettext(context, singular, plural, number):
    msgs_with_ctxt = ("%s%s%s" % (context, CONTEXT_SEPARATOR, singular),
                      "%s%s%s" % (context, CONTEXT_SEPARATOR, plural),
                      number)
    result = ungettext(*msgs_with_ctxt)
    if CONTEXT_SEPARATOR in result:
        # Translation not found
        result = ungettext(singular, plural, number)
    return result

def all_locale_paths():
    """
    Returns a list of paths to user-provides languages files.
    """
    from django.conf import settings
    globalpath = os.path.join(
        os.path.dirname(upath(sys.modules[settings.__module__].__file__)), 'locale')
    return [globalpath] + list(settings.LOCALE_PATHS)

def check_for_language(lang_code):
    """
    Checks whether there is a global language file for the given language
    code. This is used to decide whether a user-provided language is
    available. This is only used for language codes from either the cookies
    or session and during format localization.
    """
    for path in all_locale_paths():
        if gettext_module.find('django', path, [to_locale(lang_code)]) is not None:
            return True
    return False

def get_language_from_path(path, supported=None):
    """
    Returns the language-code if there is a valid language-code
    found in the `path`.
    """
    if supported is None:
        from django.conf import settings
        supported = dict(settings.LANGUAGES)
    regex_match = language_code_prefix_re.match(path)
    if regex_match:
        lang_code = regex_match.group(1)
        if lang_code in supported and check_for_language(lang_code):
            return lang_code

def get_language_from_request(request, check_path=False):
    """
    Analyzes the request to find what language the user wants the system to
    show. Only languages listed in settings.LANGUAGES are taken into account.
    If the user requests a sublanguage where we have a main language, we send
    out the main language.

    If check_path is True, the URL path prefix will be checked for a language
    code, otherwise this is skipped for backwards compatibility.
    """
    global _accepted
    from django.conf import settings
    supported = dict(settings.LANGUAGES)

    if check_path:
        lang_code = get_language_from_path(request.path_info, supported)
        if lang_code is not None:
            return lang_code

    if hasattr(request, 'session'):
        lang_code = request.session.get('django_language', None)
        if lang_code in supported and lang_code is not None and check_for_language(lang_code):
            return lang_code

    lang_code = request.COOKIES.get(settings.LANGUAGE_COOKIE_NAME)

    if lang_code and lang_code not in supported:
        lang_code = lang_code.split('-')[0] # e.g. if fr-ca is not supported fallback to fr

    if lang_code and lang_code in supported and check_for_language(lang_code):
        return lang_code

    accept = request.META.get('HTTP_ACCEPT_LANGUAGE', '')
    for accept_lang, unused in parse_accept_lang_header(accept):
        if accept_lang == '*':
            break

        # We have a very restricted form for our language files (no encoding
        # specifier, since they all must be UTF-8 and only one possible
        # language each time. So we avoid the overhead of gettext.find() and
        # work out the MO file manually.

        # 'normalized' is the root name of the locale in POSIX format (which is
        # the format used for the directories holding the MO files).
        normalized = locale.locale_alias.get(to_locale(accept_lang, True))
        if not normalized:
            continue
        # Remove the default encoding from locale_alias.
        normalized = normalized.split('.')[0]

        if normalized in _accepted:
            # We've seen this locale before and have an MO file for it, so no
            # need to check again.
            return _accepted[normalized]

        for lang, dirname in ((accept_lang, normalized),
                (accept_lang.split('-')[0], normalized.split('_')[0])):
            if lang.lower() not in supported:
                continue
            for path in all_locale_paths():
                if os.path.exists(os.path.join(path, dirname, 'LC_MESSAGES', 'django.mo')):
                    _accepted[normalized] = lang
                    return lang

    return settings.LANGUAGE_CODE

dot_re = re.compile(r'\S')
def blankout(src, char):
    """
    Changes every non-whitespace character to the given char.
    Used in the templatize function.
    """
    return dot_re.sub(char, src)

context_re = re.compile(r"""^\s+.*context\s+((?:"[^"]*?")|(?:'[^']*?'))\s*""")
inline_re = re.compile(r"""^\s*trans\s+((?:"[^"]*?")|(?:'[^']*?'))(\s+.*context\s+((?:"[^"]*?")|(?:'[^']*?')))?\s*""")
block_re = re.compile(r"""^\s*blocktrans(\s+.*context\s+((?:"[^"]*?")|(?:'[^']*?')))?(?:\s+|$)""")
endblock_re = re.compile(r"""^\s*endblocktrans$""")
plural_re = re.compile(r"""^\s*plural$""")
constant_re = re.compile(r"""_\(((?:".*?")|(?:'.*?'))\)""")
one_percent_re = re.compile(r"""(?<!%)%(?!%)""")


def templatize(src, origin=None):
    """
    Turns a Django template into something that is understood by xgettext. It
    does so by translating the Django translation tags into standard gettext
    function invocations.
    """
    from django.conf import settings
    from django.template import (Lexer, TOKEN_TEXT, TOKEN_VAR, TOKEN_BLOCK,
            TOKEN_COMMENT, TRANSLATOR_COMMENT_MARK)
    src = force_text(src, settings.FILE_CHARSET)
    out = StringIO()
    message_context = None
    intrans = False
    inplural = False
    singular = []
    plural = []
    incomment = False
    comment = []
    for t in Lexer(src, origin).tokenize():
        if incomment:
            if t.token_type == TOKEN_BLOCK and t.contents == 'endcomment':
                content = ''.join(comment)
                translators_comment_start = None
                for lineno, line in enumerate(content.splitlines(True)):
                    if line.lstrip().startswith(TRANSLATOR_COMMENT_MARK):
                        translators_comment_start = lineno
                for lineno, line in enumerate(content.splitlines(True)):
                    if translators_comment_start is not None and lineno >= translators_comment_start:
                        out.write(' # %s' % line)
                    else:
                        out.write(' #\n')
                incomment = False
                comment = []
            else:
                comment.append(t.contents)
        elif intrans:
            if t.token_type == TOKEN_BLOCK:
                endbmatch = endblock_re.match(t.contents)
                pluralmatch = plural_re.match(t.contents)
                if endbmatch:
                    if inplural:
                        if message_context:
                            out.write(' npgettext(%r, %r, %r,count) ' % (message_context, ''.join(singular), ''.join(plural)))
                        else:
                            out.write(' ngettext(%r, %r, count) ' % (''.join(singular), ''.join(plural)))
                        for part in singular:
                            out.write(blankout(part, 'S'))
                        for part in plural:
                            out.write(blankout(part, 'P'))
                    else:
                        if message_context:
                            out.write(' pgettext(%r, %r) ' % (message_context, ''.join(singular)))
                        else:
                            out.write(' gettext(%r) ' % ''.join(singular))
                        for part in singular:
                            out.write(blankout(part, 'S'))
                    message_context = None
                    intrans = False
                    inplural = False
                    singular = []
                    plural = []
                elif pluralmatch:
                    inplural = True
                else:
                    filemsg = ''
                    if origin:
                        filemsg = 'file %s, ' % origin
                    raise SyntaxError("Translation blocks must not include other block tags: %s (%sline %d)" % (t.contents, filemsg, t.lineno))
            elif t.token_type == TOKEN_VAR:
                if inplural:
                    plural.append('%%(%s)s' % t.contents)
                else:
                    singular.append('%%(%s)s' % t.contents)
            elif t.token_type == TOKEN_TEXT:
                contents = one_percent_re.sub('%%', t.contents)
                if inplural:
                    plural.append(contents)
                else:
                    singular.append(contents)
        else:
            if t.token_type == TOKEN_BLOCK:
                imatch = inline_re.match(t.contents)
                bmatch = block_re.match(t.contents)
                cmatches = constant_re.findall(t.contents)
                if imatch:
                    g = imatch.group(1)
                    if g[0] == '"':
                        g = g.strip('"')
                    elif g[0] == "'":
                        g = g.strip("'")
                    g = one_percent_re.sub('%%', g)
                    if imatch.group(2):
                        # A context is provided
                        context_match = context_re.match(imatch.group(2))
                        message_context = context_match.group(1)
                        if message_context[0] == '"':
                            message_context = message_context.strip('"')
                        elif message_context[0] == "'":
                            message_context = message_context.strip("'")
                        out.write(' pgettext(%r, %r) ' % (message_context, g))
                        message_context = None
                    else:
                        out.write(' gettext(%r) ' % g)
                elif bmatch:
                    for fmatch in constant_re.findall(t.contents):
                        out.write(' _(%s) ' % fmatch)
                    if bmatch.group(1):
                        # A context is provided
                        context_match = context_re.match(bmatch.group(1))
                        message_context = context_match.group(1)
                        if message_context[0] == '"':
                            message_context = message_context.strip('"')
                        elif message_context[0] == "'":
                            message_context = message_context.strip("'")
                    intrans = True
                    inplural = False
                    singular = []
                    plural = []
                elif cmatches:
                    for cmatch in cmatches:
                        out.write(' _(%s) ' % cmatch)
                elif t.contents == 'comment':
                    incomment = True
                else:
                    out.write(blankout(t.contents, 'B'))
            elif t.token_type == TOKEN_VAR:
                parts = t.contents.split('|')
                cmatch = constant_re.match(parts[0])
                if cmatch:
                    out.write(' _(%s) ' % cmatch.group(1))
                for p in parts[1:]:
                    if p.find(':_(') >= 0:
                        out.write(' %s ' % p.split(':',1)[1])
                    else:
                        out.write(blankout(p, 'F'))
            elif t.token_type == TOKEN_COMMENT:
                out.write(' # %s' % t.contents)
            else:
                out.write(blankout(t.contents, 'X'))
    return force_str(out.getvalue())

def parse_accept_lang_header(lang_string):
    """
    Parses the lang_string, which is the body of an HTTP Accept-Language
    header, and returns a list of (lang, q-value), ordered by 'q' values.

    Any format errors in lang_string results in an empty list being returned.
    """
    result = []
    pieces = accept_language_re.split(lang_string)
    if pieces[-1]:
        return []
    for i in range(0, len(pieces) - 1, 3):
        first, lang, priority = pieces[i : i + 3]
        if first:
            return []
        priority = priority and float(priority) or 1.0
        result.append((lang, priority))
    result.sort(key=lambda k: k[1], reverse=True)
    return result<|MERGE_RESOLUTION|>--- conflicted
+++ resolved
@@ -151,14 +151,8 @@
                     res.merge(t)
             return res
 
-<<<<<<< HEAD
         for app in reversed(app_cache.loaded_apps):
             apppath = os.path.join(str(app._meta.path), 'locale')
-=======
-        for appname in reversed(settings.INSTALLED_APPS):
-            app = import_module(appname)
-            apppath = os.path.join(os.path.dirname(upath(app.__file__)), 'locale')
->>>>>>> d407164c
 
             if os.path.isdir(apppath):
                 res = _merge(apppath)
