from __future__ import unicode_literals

import re
import unicodedata
import warnings
from gzip import GzipFile
from io import BytesIO

from django.utils.encoding import force_text
from django.utils.functional import allow_lazy, SimpleLazyObject
from django.utils import six
from django.utils.six.moves import html_entities
from django.utils.translation import ugettext_lazy, ugettext as _, pgettext
from django.utils.safestring import mark_safe

if not six.PY3:
    # Import force_unicode even though this module doesn't use it, because some
    # people rely on it being here.
    from django.utils.encoding import force_unicode

# Capitalizes the first letter of a string.
capfirst = lambda x: x and force_text(x)[0].upper() + force_text(x)[1:]
capfirst = allow_lazy(capfirst, six.text_type)

# Set up regular expressions
re_words = re.compile(r'&.*?;|<.*?>|(\w[\w-]*)', re.U|re.S)
re_tag = re.compile(r'<(/)?([^ ]+?)(?: (/)| .*?)?>', re.S)


def wrap(text, width):
    """
    A word-wrap function that preserves existing line breaks and most spaces in
    the text. Expects that existing line breaks are posix newlines.
    """
    text = force_text(text)
    def _generator():
        it = iter(text.split(' '))
        word = next(it)
        yield word
        pos = len(word) - word.rfind('\n') - 1
        for word in it:
            if "\n" in word:
                lines = word.split('\n')
            else:
                lines = (word,)
            pos += len(lines[0]) + 1
            if pos > width:
                yield '\n'
                pos = len(lines[-1])
            else:
                yield ' '
                if len(lines) > 1:
                    pos = len(lines[-1])
            yield word
    return ''.join(_generator())
wrap = allow_lazy(wrap, six.text_type)


class Truncator(SimpleLazyObject):
    """
    An object used to truncate text, either by characters or words.
    """
    def __init__(self, text):
        super(Truncator, self).__init__(lambda: force_text(text))

    def add_truncation_text(self, text, truncate=None):
        if truncate is None:
            truncate = pgettext(
                'String to return when truncating text',
                '%(truncated_text)s...')
        truncate = force_text(truncate)
        if '%(truncated_text)s' in truncate:
            return truncate % {'truncated_text': text}
        # The truncation text didn't contain the %(truncated_text)s string
        # replacement argument so just append it to the text.
        if text.endswith(truncate):
            # But don't append the truncation text if the current text already
            # ends in this.
            return text
        return '%s%s' % (text, truncate)

    def chars(self, num, truncate=None):
        """
        Returns the text truncated to be no longer than the specified number
        of characters.

        Takes an optional argument of what should be used to notify that the
        string has been truncated, defaulting to a translatable string of an
        ellipsis (...).
        """
        length = int(num)
        text = unicodedata.normalize('NFC', self._wrapped)

        # Calculate the length to truncate to (max length - end_text length)
        truncate_len = length
        for char in self.add_truncation_text('', truncate):
            if not unicodedata.combining(char):
                truncate_len -= 1
                if truncate_len == 0:
                    break

        s_len = 0
        end_index = None
        for i, char in enumerate(text):
            if unicodedata.combining(char):
                # Don't consider combining characters
                # as adding to the string length
                continue
            s_len += 1
            if end_index is None and s_len > truncate_len:
                end_index = i
            if s_len > length:
                # Return the truncated string
                return self.add_truncation_text(text[:end_index or 0],
                                                truncate)

        # Return the original string since no truncation was necessary
        return text
    chars = allow_lazy(chars)

    def words(self, num, truncate=None, html=False):
        """
        Truncates a string after a certain number of words. Takes an optional
        argument of what should be used to notify that the string has been
        truncated, defaulting to ellipsis (...).
        """
        length = int(num)
        if html:
            return self._html_words(length, truncate)
        return self._text_words(length, truncate)
    words = allow_lazy(words)

    def _text_words(self, length, truncate):
        """
        Truncates a string after a certain number of words.

        Newlines in the string will be stripped.
        """
        words = self._wrapped.split()
        if len(words) > length:
            words = words[:length]
            return self.add_truncation_text(' '.join(words), truncate)
        return ' '.join(words)

    def _html_words(self, length, truncate):
        """
        Truncates HTML to a certain number of words (not counting tags and
        comments). Closes opened tags if they were correctly closed in the
        given HTML.

        Newlines in the HTML are preserved.
        """
        if length <= 0:
            return ''
        html4_singlets = (
            'br', 'col', 'link', 'base', 'img',
            'param', 'area', 'hr', 'input'
        )
        # Count non-HTML words and keep note of open tags
        pos = 0
        end_text_pos = 0
        words = 0
        open_tags = []
        while words <= length:
            m = re_words.search(self._wrapped, pos)
            if not m:
                # Checked through whole string
                break
            pos = m.end(0)
            if m.group(1):
                # It's an actual non-HTML word
                words += 1
                if words == length:
                    end_text_pos = pos
                continue
            # Check for tag
            tag = re_tag.match(m.group(0))
            if not tag or end_text_pos:
                # Don't worry about non tags or tags after our truncate point
                continue
            closing_tag, tagname, self_closing = tag.groups()
            # Element names are always case-insensitive
            tagname = tagname.lower()
            if self_closing or tagname in html4_singlets:
                pass
            elif closing_tag:
                # Check for match in open tags list
                try:
                    i = open_tags.index(tagname)
                except ValueError:
                    pass
                else:
                    # SGML: An end tag closes, back to the matching start tag,
                    # all unclosed intervening start tags with omitted end tags
                    open_tags = open_tags[i + 1:]
            else:
                # Add it to the start of the open tags list
                open_tags.insert(0, tagname)
        if words <= length:
            # Don't try to close tags if we don't need to truncate
            return self._wrapped
        out = self._wrapped[:end_text_pos]
        truncate_text = self.add_truncation_text('', truncate)
        if truncate_text:
            out += truncate_text
        # Close any tags still open
        for tag in open_tags:
            out += '</%s>' % tag
        # Return string
        return out

def truncate_words(s, num, end_text='...'):
    warnings.warn('This function has been deprecated. Use the Truncator class '
        'in django.utils.text instead.', category=DeprecationWarning)
    truncate = end_text and ' %s' % end_text or ''
    return Truncator(s).words(num, truncate=truncate)
truncate_words = allow_lazy(truncate_words, six.text_type)

def truncate_html_words(s, num, end_text='...'):
    warnings.warn('This function has been deprecated. Use the Truncator class '
        'in django.utils.text instead.', category=DeprecationWarning)
    truncate = end_text and ' %s' % end_text or ''
    return Truncator(s).words(num, truncate=truncate, html=True)
truncate_html_words = allow_lazy(truncate_html_words, six.text_type)

def get_valid_filename(s):
    """
    Returns the given string converted to a string that can be used for a clean
    filename. Specifically, leading and trailing spaces are removed; other
    spaces are converted to underscores; and anything that is not a unicode
    alphanumeric, dash, underscore, or dot, is removed.
    >>> get_valid_filename("john's portrait in 2004.jpg")
    'johns_portrait_in_2004.jpg'
    """
    s = force_text(s).strip().replace(' ', '_')
    return re.sub(r'(?u)[^-\w.]', '', s)
get_valid_filename = allow_lazy(get_valid_filename, six.text_type)

def get_text_list(list_, last_word=ugettext_lazy('or')):
    """
    >>> get_text_list(['a', 'b', 'c', 'd'])
    'a, b, c or d'
    >>> get_text_list(['a', 'b', 'c'], 'and')
    'a, b and c'
    >>> get_text_list(['a', 'b'], 'and')
    'a and b'
    >>> get_text_list(['a'])
    'a'
    >>> get_text_list([])
    ''
    """
    if len(list_) == 0: return ''
    if len(list_) == 1: return force_text(list_[0])
    return '%s %s %s' % (
        # Translators: This string is used as a separator between list elements
        _(', ').join([force_text(i) for i in list_][:-1]),
        force_text(last_word), force_text(list_[-1]))
get_text_list = allow_lazy(get_text_list, six.text_type)

def normalize_newlines(text):
    return force_text(re.sub(r'\r\n|\r|\n', '\n', text))
normalize_newlines = allow_lazy(normalize_newlines, six.text_type)

def recapitalize(text):
    "Recapitalizes text, placing caps after end-of-sentence punctuation."
    text = force_text(text).lower()
    capsRE = re.compile(r'(?:^|(?<=[\.\?\!] ))([a-z])')
    text = capsRE.sub(lambda x: x.group(1).upper(), text)
    return text
recapitalize = allow_lazy(recapitalize)

def phone2numeric(phone):
    "Converts a phone number with letters into its numeric equivalent."
    char2number = {'a': '2', 'b': '2', 'c': '2', 'd': '3', 'e': '3', 'f': '3',
         'g': '4', 'h': '4', 'i': '4', 'j': '5', 'k': '5', 'l': '5', 'm': '6',
         'n': '6', 'o': '6', 'p': '7', 'q': '7', 'r': '7', 's': '7', 't': '8',
         'u': '8', 'v': '8', 'w': '9', 'x': '9', 'y': '9', 'z': '9',
        }
    return ''.join(char2number.get(c, c) for c in phone.lower())
phone2numeric = allow_lazy(phone2numeric)

# From http://www.xhaus.com/alan/python/httpcomp.html#gzip
# Used with permission.
def compress_string(s):
    zbuf = BytesIO()
    zfile = GzipFile(mode='wb', compresslevel=6, fileobj=zbuf)
    zfile.write(s)
    zfile.close()
    return zbuf.getvalue()

ustring_re = re.compile("([\u0080-\uffff])")

def javascript_quote(s, quote_double_quotes=False):

    def fix(match):
        return "\\u%04x" % ord(match.group(1))

    if type(s) == bytes:
        s = s.decode('utf-8')
    elif type(s) != six.text_type:
        raise TypeError(s)
    s = s.replace('\\', '\\\\')
    s = s.replace('\r', '\\r')
    s = s.replace('\n', '\\n')
    s = s.replace('\t', '\\t')
    s = s.replace("'", "\\'")
    if quote_double_quotes:
        s = s.replace('"', '&quot;')
    return str(ustring_re.sub(fix, s))
javascript_quote = allow_lazy(javascript_quote, six.text_type)

# Expression to match some_token and some_token="with spaces" (and similarly
# for single-quoted strings).
smart_split_re = re.compile(r"""
    ((?:
        [^\s'"]*
        (?:
            (?:"(?:[^"\\]|\\.)*" | '(?:[^'\\]|\\.)*')
            [^\s'"]*
        )+
    ) | \S+)
""", re.VERBOSE)

def smart_split(text):
    r"""
    Generator that splits a string by spaces, leaving quoted phrases together.
    Supports both single and double quotes, and supports escaping quotes with
    backslashes. In the output, strings will keep their initial and trailing
    quote marks and escaped quotes will remain escaped (the results can then
    be further processed with unescape_string_literal()).

    >>> list(smart_split(r'This is "a person\'s" test.'))
    ['This', 'is', '"a person\\\'s"', 'test.']
    >>> list(smart_split(r"Another 'person\'s' test."))
    ['Another', "'person\\'s'", 'test.']
    >>> list(smart_split(r'A "\"funky\" style" test.'))
    ['A', '"\\"funky\\" style"', 'test.']
    """
    text = force_text(text)
    for bit in smart_split_re.finditer(text):
        yield bit.group(0)
smart_split = allow_lazy(smart_split, six.text_type)

def _replace_entity(match):
    text = match.group(1)
    if text[0] == '#':
        text = text[1:]
        try:
            if text[0] in 'xX':
                c = int(text[1:], 16)
            else:
                c = int(text)
            return unichr(c)
        except ValueError:
            return match.group(0)
    else:
        try:
            return unichr(html_entities.name2codepoint[text])
        except (ValueError, KeyError):
            return match.group(0)

_entity_re = re.compile(r"&(#?[xX]?(?:[0-9a-fA-F]+|\w{1,8}));")

def unescape_entities(text):
    return _entity_re.sub(_replace_entity, text)
unescape_entities = allow_lazy(unescape_entities, six.text_type)

def unescape_string_literal(s):
    """
    Converts quoted string literals to unquoted strings with escaped quotes
    and backslashes unquoted::

        >>> unescape_string_literal('"abc"')
        'abc'
        >>> unescape_string_literal("'abc'")
        'abc'
        >>> unescape_string_literal('"a \"bc\""')
        'a "bc"'
        >>> unescape_string_literal("'\'ab\' c'")
        "'ab' c"
    """
    if s[0] not in "\"'" or s[-1] != s[0]:
        raise ValueError("Not a string literal: %r" % s)
    quote = s[0]
    return s[1:-1].replace(r'\%s' % quote, quote).replace(r'\\', '\\')
unescape_string_literal = allow_lazy(unescape_string_literal)

<<<<<<< HEAD
=======
def slugify(value):
    """
    Converts to lowercase, removes non-word characters (alphanumerics and
    underscores) and converts spaces to hyphens. Also strips leading and
    trailing whitespace.
    """
    value = unicodedata.normalize('NFKD', value).encode('ascii', 'ignore').decode('ascii')
    value = re.sub('[^\w\s-]', '', value).strip().lower()
    return mark_safe(re.sub('[-\s]+', '-', value))
slugify = allow_lazy(slugify, six.text_type)

>>>>>>> a56bab63
def get_verbose_name(class_name):
    """
    Calculates the verbose_name by converting from
    InitialCaps to "lowercase with spaces".
    """
    new = re.sub('(((?<=[a-z])[A-Z])|([A-Z](?![A-Z]|$)))', ' \\1', class_name)
    return new.lower().strip()<|MERGE_RESOLUTION|>--- conflicted
+++ resolved
@@ -385,8 +385,6 @@
     return s[1:-1].replace(r'\%s' % quote, quote).replace(r'\\', '\\')
 unescape_string_literal = allow_lazy(unescape_string_literal)
 
-<<<<<<< HEAD
-=======
 def slugify(value):
     """
     Converts to lowercase, removes non-word characters (alphanumerics and
@@ -398,7 +396,6 @@
     return mark_safe(re.sub('[-\s]+', '-', value))
 slugify = allow_lazy(slugify, six.text_type)
 
->>>>>>> a56bab63
 def get_verbose_name(class_name):
     """
     Calculates the verbose_name by converting from
