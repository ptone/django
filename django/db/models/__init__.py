--- conflicted
+++ resolved
@@ -1,4 +1,3 @@
-<<<<<<< HEAD
 from django.apps import app_cache
 
 # These have always been exposed through django.models, so are represented here
@@ -13,11 +12,6 @@
 
 from django.conf import settings
 from django.core.exceptions import ObjectDoesNotExist, ImproperlyConfigured
-from django.db import connection
-=======
-from django.core.exceptions import ObjectDoesNotExist, ImproperlyConfigured
-from django.db.models.loading import get_apps, get_app, get_models, get_model, register_models
->>>>>>> 18255779
 from django.db.models.query import Q
 from django.db.models.expressions import F
 from django.db.models.manager import Manager
@@ -30,7 +24,6 @@
 from django.db.models.deletion import CASCADE, PROTECT, SET, SET_NULL, SET_DEFAULT, DO_NOTHING, ProtectedError
 from django.db.models import signals
 from django.utils.decorators import wraps
-
 
 
 def permalink(func):
