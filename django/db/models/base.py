--- conflicted
+++ resolved
@@ -5,12 +5,8 @@
 from functools import update_wrapper
 from django.utils.six.moves import zip
 
-<<<<<<< HEAD
 from django.apps import app_cache
 import django.db.models.manager     # Imported to register signal handler.
-=======
-import django.db.models.manager  # Imported to register signal handler.
->>>>>>> d407164c
 from django.conf import settings
 from django.core.exceptions import (ObjectDoesNotExist,
     MultipleObjectsReturned, FieldError, ValidationError, NON_FIELD_ERRORS)
