--- conflicted
+++ resolved
@@ -9,20 +9,15 @@
 from django.db.models.fields.related import ManyToManyRel
 from django.db.models.fields import AutoField, FieldDoesNotExist
 from django.db.models.fields.proxy import OrderWrt
-<<<<<<< HEAD
-=======
-from django.db.models.loading import get_models, app_cache_ready
-from django.utils import six
-from django.utils.functional import cached_property
-from django.utils.datastructures import SortedDict
-from django.utils.encoding import force_text, smart_text, python_2_unicode_compatible
->>>>>>> 18255779
 from django.utils.translation import activate, deactivate_all, get_language, string_concat
 from django.utils.encoding import force_text, smart_text
 from django.utils.datastructures import SortedDict
 from django.utils.text import get_verbose_name
 from django.utils import six
-from django.utils.encoding import python_2_unicode_compatible
+from django.utils.functional import cached_property
+from django.utils.datastructures import SortedDict
+from django.utils.encoding import force_text, smart_text, python_2_unicode_compatible
+from django.utils.translation import activate, deactivate_all, get_language, string_concat
 
 DEFAULT_NAMES = ('verbose_name', 'verbose_name_plural', 'db_table', 'ordering',
                  'unique_together', 'permissions', 'get_latest_by',
@@ -124,21 +119,14 @@
             self.verbose_name_plural = string_concat(self.verbose_name, 's')
         del self.meta
 
-<<<<<<< HEAD
-        # If the db_table wasn't provided, use the db_prefix + module_name.
+        # If the db_table wasn't provided, use the db_prefix + model_name.
         # Or use the app label when no app instance was found, which happens
         # when the app cache is not initialized but the model is imported
         if not self.db_table:
             app = app_cache.get_app_instance(self.app_label)
             prefix = app and app.db_prefix or self.app_label
-            self.db_table = truncate_name("%s_%s" % (prefix, self.module_name),
+            self.db_table = truncate_name("%s_%s" % (prefix, self.model_name),
                                           connection.ops.max_name_length())
-=======
-        # If the db_table wasn't provided, use the app_label + model_name.
-        if not self.db_table:
-            self.db_table = "%s_%s" % (self.app_label, self.model_name)
-            self.db_table = truncate_name(self.db_table, connection.ops.max_name_length())
->>>>>>> 18255779
 
     @property
     def module_name(self):
@@ -423,14 +411,10 @@
             cache[f.name] = (f, model, True, True)
         for f, model in self.get_fields_with_model():
             cache[f.name] = (f, model, True, False)
-<<<<<<< HEAD
-        if app_cache.ready():
-=======
         for f in self.virtual_fields:
             if hasattr(f, 'related'):
                 cache[f.name] = (f.related, None if f.model == self.model else f.model, True, False)
-        if app_cache_ready():
->>>>>>> 18255779
+        if app_cache.ready():
             self._name_map = cache
         return cache
 
@@ -525,22 +509,14 @@
                     cache[obj] = parent
                 else:
                     cache[obj] = model
-<<<<<<< HEAD
         for klass in app_cache.get_models(only_installed=False):
-            for f in klass._meta.local_many_to_many:
-                if f.rel and not isinstance(f.rel.to, six.string_types) and self == f.rel.to._meta:
-                    cache[RelatedObject(f.rel.to, klass, f)] = None
-        if app_cache.ready():
-=======
-        for klass in get_models(only_installed=False):
             if not klass._meta.swapped:
                 for f in klass._meta.local_many_to_many:
                     if (f.rel
                             and not isinstance(f.rel.to, six.string_types)
                             and self == f.rel.to._meta):
                         cache[f.related] = None
-        if app_cache_ready():
->>>>>>> 18255779
+        if app_cache.ready():
             self._related_many_to_many_cache = cache
         return cache
 
