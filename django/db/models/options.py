--- conflicted
+++ resolved
@@ -14,16 +14,12 @@
 from django.utils.datastructures import SortedDict
 from django.utils.text import get_verbose_name
 from django.utils import six
-<<<<<<< HEAD
-=======
 from django.utils.encoding import python_2_unicode_compatible
->>>>>>> a56bab63
 
 DEFAULT_NAMES = ('verbose_name', 'verbose_name_plural', 'db_table', 'ordering',
                  'unique_together', 'permissions', 'get_latest_by',
                  'order_with_respect_to', 'app_label', 'db_tablespace',
                  'abstract', 'managed', 'proxy', 'swappable', 'auto_created')
-
 
 @python_2_unicode_compatible
 class Options(object):
