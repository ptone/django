import sys

from django.apps import app_cache
from django.core.management.validation import get_validation_errors
from django.db.models.signals import post_syncdb
from django.utils import unittest
<<<<<<< HEAD
=======
from django.utils.six import StringIO
>>>>>>> a56bab63
from django.test.utils import override_settings


class InvalidModelTestCase(unittest.TestCase):
    """Import an application with invalid models and test the exceptions."""

    def setUp(self):
        # Make sure sys.stdout is not a tty so that we get errors without
        # coloring attached (makes matching the results easier). We restore
        # sys.stderr afterwards.
        app_cache.load_app("modeltests.invalid_models.invalid_models_app",
                installed=True)
        app = app_cache.get_app_instance('invalid_models_app')
        app.register_models()
        self.old_stdout = sys.stdout
        self.stdout = StringIO()
        sys.stdout = self.stdout
        # self.sync_receivers = post_syncdb.receivers
        # post_syncdb.receivers = []

    def tearDown(self):
        sys.stdout = self.old_stdout
        # post_syncdb.receivers = self.sync_receivers
        app_cache.unload_app(app_label="invalid_models_app")

<<<<<<< HEAD
    # Technically, this isn't an override -- TEST_SWAPPED_MODEL must be
    # set to *something* in order for the test to work. However, it's
    # easier to set this up as an override than to require every developer
    # to specify a value in their test settings.
    @override_settings(TEST_SWAPPED_MODEL='invalid_models.Target')
=======
>>>>>>> a56bab63
    def test_invalid_models(self):
        module = app_cache.get_models_module('invalid_models_app')
        count = get_validation_errors(self.stdout, module)
        self.stdout.seek(0)
        error_log = self.stdout.read()
        actual = error_log.split('\n')
        expected = module.model_errors.split('\n')

        unexpected = [err for err in actual if err not in expected]
        missing = [err for err in expected if err not in actual]
        self.assertFalse(unexpected, "Unexpected Errors: " + '\n'.join(unexpected))
        self.assertFalse(missing, "Missing Errors: " + '\n'.join(missing))<|MERGE_RESOLUTION|>--- conflicted
+++ resolved
@@ -4,10 +4,7 @@
 from django.core.management.validation import get_validation_errors
 from django.db.models.signals import post_syncdb
 from django.utils import unittest
-<<<<<<< HEAD
-=======
 from django.utils.six import StringIO
->>>>>>> a56bab63
 from django.test.utils import override_settings
 
 
@@ -33,14 +30,11 @@
         # post_syncdb.receivers = self.sync_receivers
         app_cache.unload_app(app_label="invalid_models_app")
 
-<<<<<<< HEAD
     # Technically, this isn't an override -- TEST_SWAPPED_MODEL must be
     # set to *something* in order for the test to work. However, it's
     # easier to set this up as an override than to require every developer
     # to specify a value in their test settings.
     @override_settings(TEST_SWAPPED_MODEL='invalid_models.Target')
-=======
->>>>>>> a56bab63
     def test_invalid_models(self):
         module = app_cache.get_models_module('invalid_models_app')
         count = get_validation_errors(self.stdout, module)
